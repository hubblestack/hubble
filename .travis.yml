--- conflicted
+++ resolved
@@ -8,25 +8,16 @@
 env:
   global:
     LIBGIT2_VERSION: "0.26.5"
-<<<<<<< HEAD
-    LIBGIT2_SRC_URL=https://github.com/libgit2/libgit2/archive/v${LIBGIT2_VERSION}.tar.gz
-    LIBGIT2_DIR_NAME=libgit2-${LIBGIT2_VERSION}
-    LIBGIT2_TAR_NAME=${LIBGIT2_DIR_NAME}.tar.gz
-=======
     LIBGIT2_SRC_URL: https://github.com/libgit2/libgit2/archive/v${LIBGIT2_VERSION}.tar.gz
     LIBGIT2_DIR_NAME: libgit2-${LIBGIT2_VERSION}
     LIBGIT2_TAR_NAME: ${LIBGIT2_DIR_NAME}.tar.gz
->>>>>>> 6d87060e
     LIBGIT2: ~/libgit2/_install
     LD_LIBRARY_PATH: ${LIBGIT2}/lib:${LD_LIBRARY_PATH}
 
 python:
   - "3.6.10"
-<<<<<<< HEAD
-=======
   - "3.7"
   - "3.8"
->>>>>>> 6d87060e
 
 install:
   - pip --upgarde pip
@@ -37,9 +28,4 @@
   - wget -q "$LIBGIT2_SRC_URL" -O $LIBGIT2_TAR_NAME
   - tar -xzf $LIBGIT2_TAR_NAME
   - (cd $LIBGIT2_DIR_NAME; cmake . -DMAKE_INSTALL_PREFIX=${LIBGIT2} && make -j 5 install)
-<<<<<<< HEAD
-  - pip install --upgrade pip
-  - pip install --upgrade -r <( bash pkg/generate-requirements.sh )
-=======
->>>>>>> 6d87060e
   - pytest tests/unittests