# -*- coding: utf-8 -*-
"""
Custom config-defined grains module

Allow users to collect a list of config directives and set them as custom
grains.  The list should be defined under the `config_to_grains` key.

The `config_grains` value should be a list of dictionaries. Each dictionary
should have a single key which will be set as the grain name. The dictionary's
value will be the grain's value.

hubblestack:
  returner:
    splunk:
      - token: XXXXXXXX-XXXX-XXXX-XXXX-XXXXXXXXXXXX
        indexer: splunk-indexer.domain.tld
        index: hubble
        sourcetype_nova: hubble_audit
config_to_grains:
  - splunkindex: "hubblestack:returner:splunk:0:index"
"""

import salt.modules.config

salt.modules.config.__pillar__ = {}
salt.modules.config.__grains__ = {}

__salt__ = {'config.get': salt.modules.config.get}


def configgrains():
    """
    Given a list of config values, create custom grains with custom names.
    The list comes from config.

    Example:

    config_to_grains:
      - splunkindex: "hubblestack:returner:splunk:0:index"
    """
    grains = {}
    salt.modules.config.__opts__ = __opts__

    grains_to_make = __salt__['config.get']('config_to_grains', default=[])
    for grain in grains_to_make:
<<<<<<< HEAD

=======
>>>>>>> 1f455dc7
        for grain_key, grain_value in grain.items():
            grain_value = __salt__['config.get'](grain_value, default=None)
            if grain_value:
                grains[grain_key] = grain_value
    return grains<|MERGE_RESOLUTION|>--- conflicted
+++ resolved
@@ -43,10 +43,6 @@
 
     grains_to_make = __salt__['config.get']('config_to_grains', default=[])
     for grain in grains_to_make:
-<<<<<<< HEAD
-
-=======
->>>>>>> 1f455dc7
         for grain_key, grain_value in grain.items():
             grain_value = __salt__['config.get'](grain_value, default=None)
             if grain_value:
