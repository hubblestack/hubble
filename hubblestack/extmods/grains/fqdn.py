--- conflicted
+++ resolved
@@ -55,15 +55,8 @@
     # Fallback to "best guess"
     filtered_interfaces = {}
     # filter out empty, lo, and docker0
-<<<<<<< HEAD
     for interface, ips in interfaces.items():
-        if not ips:
-            continue
-        if interface in ('lo', 'docker0'):
-=======
-    for interface, ips in interfaces.iteritems():
         if not ips or interface in ('lo', 'docker0'):
->>>>>>> 94de08bc
             continue
         filtered_interfaces[interface] = ips
     # Use eth0 if present
@@ -78,17 +71,10 @@
                 if ip_addr != '127.0.0.1':
                     return {'local_ip4': ip_addr}
     # Use whatever isn't 127.0.0.1
-<<<<<<< HEAD
     for interface, ips in filtered_interfaces.items():
-        for ip in ips:
-            if ip != '127.0.0.1':
-                return {'local_ip4': ip}
-=======
-    for interface, ips in filtered_interfaces.iteritems():
         for ip_addr in ips:
             if ip_addr != '127.0.0.1':
                 return {'local_ip4': ip_addr}
 
->>>>>>> 94de08bc
     # Give up
     return {'local_ip4', ''}