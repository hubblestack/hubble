# -*- encoding: utf-8 -*-

import logging
import os
import yaml
import fnmatch

from packaging import version

import salt.loader
import salt.utils

<<<<<<< HEAD
from hubblestack.utils.hubble_error import AuditCheckFailedError
=======
>>>>>>> c5920c00
from hubblestack.utils.hubble_error import AuditCheckVersionIncompatibleError
from hubblestack.utils.hubble_error import AuditCheckValidationError

log = logging.getLogger(__name__)

# base directory of new nova profiles
BASE_DIR_NOVA_PROFILES = 'hubblestack_nova_profiles_v2'
CHECK_STATUS = {
    'Success': 'Success',
    'Failure': 'Failure',
    'Skipped': 'Skipped',
    'Error': 'Error'
}

__nova__ = None

def run(audit_files=None,
        tags='*',
        labels=None,
        verbose=None,
        show_compliance=None,
        debug=None,
        results="all"):
    """
    :param audit_files: Profile to execute. Can have one or more files (python list or comma separated) (default: {None})
    :param tags: [description] (default: {'*'})
    :param labels: Tests with matching labels are executed. If multiple labels are passed, then tests which have all those labels are executed.
    :param verbose: [description] (default: {True})
    :param show_compliance:
    :param debug:
    :param results: what type of results to show (success/failure/skipped/error/all) (default: {"all"})
    :return:
    """
    if audit_files is None:
        return top(verbose=verbose,
                   show_compliance=show_compliance,
                   labels=labels)
    # categories of results
    result_dict = {
      'Success': [],
      'Failure': [],
      'Error': [],
      'Skipped': [],
    }
    combined_dict = {}
    if type(show_compliance) is str and show_compliance.lower().strip() in ['true', 'false']:
        show_compliance = show_compliance.lower().strip() == 'true'
    if type(verbose) is str and verbose.lower().strip() in ['true', 'false']:
        verbose = verbose.lower().strip() == 'true'
    if labels:
        if not isinstance(labels, list):
            labels = labels.split(',')
    # validate and get list of filepaths
    audit_files = _get_audit_files(audit_files)
    if not audit_files:
        return result_dict

    global __nova__
    __nova__ = salt.loader.LazyLoader(salt.loader._module_dirs(__opts__, 'nova_v2_modules'),
                                        __opts__,
                                        tag='nova_v2_modules',
                                        pack={'__salt__': __salt__,
                                              '__grains__': __grains__})
    for audit_file in audit_files:
        # Cache audit file
        log.debug('caching file...')
        file_cache_path = __salt__['cp.cache_file'](audit_file)

        # validate audit file
        # Fileserver will return False if the file is not found
        if not file_cache_path:
            log.error('Could not find audit file %s', audit_file)
            continue

        log.debug('Processing %s', audit_file)
        audit_data_dict = _load_and_validate_yaml_file(file_cache_path, audit_file)
        if not audit_data_dict:
            log.error('Audit file: %s could not be loaded', audit_file)
            continue

        ret = _run_audit(audit_data_dict, tags, audit_file, verbose, labels)
        combined_dict[audit_file]=ret

    _evaluate_results(result_dict, combined_dict, show_compliance, verbose)
    return result_dict

def top(topfile='top.nova',
        verbose=None,
        show_compliance=None,
        labels=None):
<<<<<<< HEAD

=======
    """
    Top function that is called from hubble config file
    :param topfile:
    :param verbose:
    :param show_compliance:
    :param labels:
    :return:
    """
>>>>>>> c5920c00
    results = {}
    # Will be a combination of strings and single-item dicts. The strings
    # have no tag filters, so we'll treat them as tag filter '*'. If we sort
    # all the data by tag filter we can batch where possible under the same
    # tag.
    data_by_tag = _build_data_by_tag(topfile, results)

    if not data_by_tag:
        return results

    # Run the audits
    for tag, data in data_by_tag.items():
        ret = run(audit_files=data,
                  tags=tag,
                  verbose=verbose,
                  show_compliance=False,
                  labels=labels)

        # Merge in the results
        for key, val in ret.items():
            if key not in results:
                results[key] = []
            results[key].extend(val)

    if show_compliance:
        compliance = _calculate_compliance(results)
        if compliance:
            results['Compliance'] = compliance

    _clean_up_results(results)
    return results

def _run_audit(audit_data_dict, tags, audit_file, verbose, labels):
    
    # got data for one audit file
    # lets parse, validate and execute one by one
    result_list = []
    nova_profile = os.path.splitext(os.path.basename(audit_file))[0]
    for audit_id, audit_data in audit_data_dict.items():
        log.debug('Executing check-id: %s in nova profile: %s', audit_id, nova_profile)
        audit_impl = _get_matched_implementation(audit_id, audit_data, tags, labels)
        if not audit_impl:
            # no matched impl found
            continue

        if not _validate_audit_data(audit_id, audit_impl):
            continue

        try:
            # version check
            if not _is_audit_check_version_compatible(audit_id, audit_impl):
                raise AuditCheckVersionIncompatibleError('Version not compatible')
        
            # handover to module
            audit_result = _execute_module(audit_id, audit_impl, audit_data, verbose, nova_profile)
            result_list.append(audit_result)
        except AuditCheckValidationError as validation_error:
            # add into error section
            error_dict={}
            error_dict['tag'] = audit_data['tag']
            error_dict['description'] = audit_data['description']
            error_dict['check_result'] = CHECK_STATUS['Error']
            error_dict['nova_profile'] = nova_profile
            result_list.append(error_dict)
            log.error(validation_error)
        except AuditCheckVersionIncompatibleError as version_error:
            # add into skipped section
            skipped_dict = {}
            skipped_dict['tag'] = audit_data['tag']
            skipped_dict['description'] = audit_data['description']
            skipped_dict['check_result'] = CHECK_STATUS['Skipped']
            skipped_dict['nova_profile'] = nova_profile
            result_list.append(skipped_dict)
            log.error(version_error)
        except Exception as exc:
            log.error(exc)
    #return list of results for a file
    return result_list

def _execute_module(audit_id, audit_impl, audit_data, verbose, nova_profile):
    audit_result = {
        "check_id": audit_id,
        "description": audit_data['description'],
        "nova_profile": nova_profile,
        "sub_check": audit_data.get('sub_check', False),
        "tag": audit_data['tag'],
        "module": audit_impl['module'],
        "run_config": {
            "filter": audit_impl['filter'],
        }
    }

    failure_reason = audit_data.get('failure_reason', '')
    invert_result = audit_data.get('invert_result', False)
    return_no_exec = audit_impl.get('return_no_exec', False)
    type = audit_impl.get('type', 'and').lower().strip()

    #check for type in check implementation. If not present default is 'and'
    audit_result['run_config']['type'] = type
    audit_result['invert_result'] = invert_result

    # check if return_no_exec is true
    if return_no_exec:
        audit_result['run_config']['return_no_exec'] = True
        check_result = CHECK_STATUS['Success']
        if invert_result:
            check_result = CHECK_STATUS['Failure']
            audit_result['failure_reason'] = failure_reason
        audit_result['check_result'] = check_result
        return audit_result

    # Check presence of implementation checks
    if 'checks' not in audit_impl:
        raise AuditCheckValidationError('No checks are present')

    # Execute module validation of params
    validate_param_method = audit_impl['module'] + '.validate_params'
    for audit_check in audit_impl['checks']:
        __nova__[validate_param_method](audit_id, audit_check)


    # validate succeded, lets execute it and prepare result dictionary
    audit_result['run_config']['checks'] = []
    execute_method = audit_impl['module'] + '.execute'
    filtered_log_method = audit_impl['module'] + '.get_filtered_params_to_log'
    # calculate the check result based on type parameter.
    # If type is 'and', all subchecks should pass for success.
    # If type is 'or', any passed subcheck will result in success.
    overall_result = type=='and'
    failure_reasons = []
    for audit_check in audit_impl['checks']:
        module_result_local = __nova__[execute_method](audit_id, audit_check)
        audit_result_local = {}
        if module_result_local['result']:
            audit_result_local['check_result'] = CHECK_STATUS['Success']
        else:
            audit_result_local['check_result'] = CHECK_STATUS['Failure']
            audit_result_local['failure_reason'] = module_result_local['failure_reason']
            failure_reasons.append(audit_result_local['failure_reason'])
        module_logs = {}
        if not verbose:
            log.debug('Non verbose mode')
            module_logs = __nova__[filtered_log_method](audit_id, audit_check)
        else:
            log.debug('verbose mode')
            module_logs = audit_check

        audit_result_local = {**audit_result_local, **module_logs}
        # add this result
        audit_result['run_config']['checks'].append(audit_result_local)
        if type == 'and':
            overall_result = overall_result and module_result_local['result']
        else:
            overall_result = overall_result or module_result_local['result']

    #Update overall check result based on invert result
    overall_result = overall_result != invert_result

    if overall_result:
        audit_result['check_result'] = CHECK_STATUS['Success']
    else:
        # If check result is failure, fetch failure reason. If it is not present in profile, combine all individual checks reasons.
        audit_result['check_result'] = CHECK_STATUS['Failure']
        if failure_reason:
            audit_result['failure_reason'] = failure_reason
        else:
            if failure_reasons:
                    failure_reasons = set(failure_reasons)
                    audit_result['failure_reason'] = ', '.join(failure_reasons)
            else:
                if invert_result:
                    audit_result['failure_reason'] = 'Check failed due to invert result is set to true'

    return audit_result


def _is_audit_check_version_compatible(audit_check_id, audit_impl):
<<<<<<< HEAD
    """
    Function to check if current hubble version matches with provided values
    :param audit_check_id:
    :param audit_data:
    :return: boolean

    Provided values expect string with operators AND and OR.
    The precedence of AND is greater than OR and for a group of AND or OR, the order of evaluation is from left to right
    Following are the valid comparison operators:
    <,>,<=,>=,==,!=
    The version value after comparison operators should be fixed string. No regex is allowed in this version.
    If any character apart from the allowed values is passed to the provided values, then this function will throw the InvalidSyntax Error
    Some valid string types
    >3.0.0
    <=4.0.0
    >=2.0.0 OR != 4.1.2
    >=1.0.0 AND <=9.1.2 OR >=0.1.1 AND <=0.9.9
    >=2.0.0 AND >3.0.0 AND <=4.0.0 OR ==5.0.0
    >1.0 AND <10.0 AND >=2.0. OR >=4.0 AND <=5.0 OR ==6.0
    >1
    """
=======
    """
    Function to check if current hubble version matches with provided values
    :param audit_check_id:
    :param audit_data:
    :return: boolean

    Provided values expect string with operators AND and OR.
    The precedence of AND is greater than OR and for a group of AND or OR, the order of evaluation is from left to right
    Following are the valid comparison operators:
    <,>,<=,>=,==,!=
    The version value after comparison operators should be fixed string. No regex is allowed in this version.
    If any character apart from the allowed values is passed to the provided values, then this function will throw the InvalidSyntax Error
    Some valid string types
    >3.0.0
    <=4.0.0
    >=2.0.0 OR != 4.1.2
    >=1.0.0 AND <=9.1.2 OR >=0.1.1 AND <=0.9.9
    >=2.0.0 AND >3.0.0 AND <=4.0.0 OR ==5.0.0
    >1.0 AND <10.0 AND >=2.0. OR >=4.0 AND <=5.0 OR ==6.0
    >1
    """
>>>>>>> c5920c00
    log.debug("Current hubble version: %s" % __grains__['hubble_version'])
    current_version = version.parse(__grains__['hubble_version'])
    version_str = audit_impl['hubble_version'].upper()
    version_list = [[x.strip() for x in item.split("AND")] for item in version_str.split("OR")]
    #[['>=2.0.0','>3.0.0','<=4.0.0'], ['==5.0.0']]
    expression_result = []
    for expression in version_list: #Outer loop to evaluate OR conditions
        condition_match=True
        for condition in expression: #Inner loop to evaluate AND conditions
            if condition.startswith('<='):
                condition = condition[2:]
                result = current_version <= version.parse(condition)
            elif condition.startswith('>='):
                condition = condition[2:]
                result = current_version >= version.parse(condition)
            elif condition.startswith('<'):
                condition = condition[1:]
                result = current_version < version.parse(condition)
            elif condition.startswith('>'):
                condition = condition[1:]
                result = current_version > version.parse(condition)
            elif condition.startswith('=='):
                condition = condition[2:]
                result = current_version == version.parse(condition)
            elif condition.startswith('!='):
                condition = condition[2:]
                result = current_version != version.parse(condition)
            else:
                # Throw error as unexpected string occurs
                log.error("Invalid syntax in version condition, check_id: %s condition: %s" % (audit_check_id, condition))
            condition_match = condition_match and result
            if not condition_match:
                # Found a false condition. No need to evaluate further for AND conditions
                break
        if condition_match:
            # Found a true condition. No need to evaluate further for OR conditions
            return True
    return False
    
def _validate_audit_data(audit_id, audit_impl):
    if 'module' not in audit_impl:
        log.error('Matched implementation does not have module mentioned, check_id: %s', audit_id)
        return False
<<<<<<< HEAD

    return True

def _get_matched_implementation(audit_check_id, audit_data, tags, labels):
    log.debug('Getting matching implementation')

    # check if label passed is matching with the check or not.
    # If label is not matched, no need to fetch matched implementation
    if labels:
        check_labels = audit_data.get('labels', [])
        if not set(labels).issubset(check_labels):
            log.debug('Not executing audit_check: %s, user passed label: %s did not match audit labels: %s', audit_check_id, labels, check_labels)
            return None

    # check if tag passed matches with current check or not
    # if tag is not matched, no need to fetch matched implementation
    audit_check_tag = audit_data.get('tag', audit_check_id)
    if not fnmatch.fnmatch(audit_check_tag, tags):
        log.debug('Not executing audit_check: %s, user passed tag: %s did not match this audit tag: %s', audit_check_id, tags, audit_check_tag)
        return None

    # Lets look for matching implementation based on os.filter grain
    for implementation in audit_data['implementations']:
        target = implementation['filter'].get('grains', '*')

=======

    return True

def _get_matched_implementation(audit_check_id, audit_data, tags, labels):
    log.debug('Getting matching implementation')

    # check if label passed is matching with the check or not.
    # If label is not matched, no need to fetch matched implementation
    if labels:
        check_labels = audit_data.get('labels', [])
        if not set(labels).issubset(check_labels):
            log.debug('Not executing audit_check: %s, user passed label: %s did not match audit labels: %s', audit_check_id, labels, check_labels)
            return None

    # check if tag passed matches with current check or not
    # if tag is not matched, no need to fetch matched implementation
    audit_check_tag = audit_data.get('tag', audit_check_id)
    if not fnmatch.fnmatch(audit_check_tag, tags):
        log.debug('Not executing audit_check: %s, user passed tag: %s did not match this audit tag: %s', audit_check_id, tags, audit_check_tag)
        return None

    # Lets look for matching implementation based on os.filter grain
    for implementation in audit_data['implementations']:
        target = implementation['filter'].get('grains', '*')

>>>>>>> c5920c00
        if __salt__['match.compound'](target):
            return implementation

    log.debug('No target matched for audit_check_id: %s', audit_check_id)
    return None

def _load_and_validate_yaml_file(filepath, audit_filename):
    """
    Load and validate yaml file
    File must be a valid yaml file, and content loaded must form a python-dictionary

    Arguments:
        filepath {str} -- Actual filepath of profile file
        audit_filename {str} -- Filename for logging purpose

    Returns:
        [type] -- [description]
    """
    log.debug('Validating yaml file: %s', audit_filename)
    # validating physical file existance
    if not filepath or not os.path.isfile(filepath):
        log.error('Could not find file: %s', filepath)
        return None

    yaml_data = None
    try:
        with open(filepath, 'r') as file_handle:
            yaml_data = yaml.safe_load(file_handle)
    except Exception as exc:
        log.exception('Error loading yaml file: %s, Error: %s', audit_filename, exc)
        return None

    if not yaml_data or not isinstance(yaml_data, dict):
        log.error('yaml data could not be loaded in python dictionary form: %s', audit_filename)
        return None
    return yaml_data
    

def _get_audit_files(audit_files):
    """Get audit files list, if valid

    Arguments:
        audit_files {str or list} -- File lists either in comma-separated or python-list

    Returns:
        list -- List of audit files
    """
    if not audit_files:
        log.warning('nova.audit called without any audit_files')
        return None

    if not isinstance(audit_files, list):
        audit_files = audit_files.split(',')

    # prepare paths
    return ['salt://' + BASE_DIR_NOVA_PROFILES + os.sep + audit_file.replace('.', os.sep) + '.yaml'
                    for audit_file in audit_files]
    

def _evaluate_results(result_dict, combined_dict, show_compliance, verbose):
    """
    Evaluate the result dictionary to be returned by the audit module
    :param result_dict: Final dictionary to be returned
    :param combined_dict: Initial dictionary with results for all profiles
    :param show_compliance: Para to show compliance percentage
    :param verbose: Create output in verbose manner or not
    :return:
    """
    #TODO - Handle boolean expressions here
    for audit_file in combined_dict:
        result_list = combined_dict[audit_file]
        for result in result_list:
            sub_check = result.get('sub_check', False)
            if not sub_check:
                dict={}
                if verbose:
                    dict[result['tag']] = result
                else:
                    dict[result['tag']]=result['description']
                if result['check_result'] == CHECK_STATUS['Success']:
                    result_dict[CHECK_STATUS['Success']].append(dict)
                elif result['check_result'] == CHECK_STATUS['Failure']:
                    result_dict[CHECK_STATUS['Failure']].append(dict)
                elif result['check_result'] == CHECK_STATUS['Error']:
                    result_dict[CHECK_STATUS['Error']].append(dict)
                elif result['check_result'] == CHECK_STATUS['Skipped']:
                    result_dict[CHECK_STATUS['Skipped']].append(dict)
    if show_compliance:
        compliance = _calculate_compliance(result_dict)
        result_dict['Compliance']=compliance

def _calculate_compliance(result_dict):
    """
    Calculates the compliance number from the given result dictionary
    :param result_dict:
    :return:
    """
    success = len(result_dict[CHECK_STATUS['Success']])
    failure = len(result_dict[CHECK_STATUS['Failure']])
    error = len(result_dict[CHECK_STATUS['Error']])
    # skipped = len(result_dict[CHECK_STATUS['Skipped']])
    total_checks = success + failure + error
    if total_checks > 0:
        compliance = float(success)/total_checks
        compliance = int(compliance * 100)
        compliance = '{0}%'.format(compliance)
        return compliance
    return None

def _build_data_by_tag(topfile, results):
    """
    Helper function that goes over data in top_data and
    aggregate it by tag
    """
    data_by_tag = {}

    # Get a list of yaml to run
    top_data = _get_top_data(topfile)

    for data in top_data:
        if isinstance(data, str):
            if '*' not in data_by_tag:
                data_by_tag['*'] = []
            data_by_tag['*'].append(data)
        elif isinstance(data, dict):
            for key, tag in data.items():
                if tag not in data_by_tag:
                    data_by_tag[tag] = []
                data_by_tag[tag].append(key)
        else:
            if 'Errors' not in results:
                results['Errors'] = {}
            error_log = 'topfile malformed, list entries must be strings or ' \
                        'dicts: {0} | {1}'.format(data, type(data))
            results['Errors'][topfile] = {'error': error_log}
            log.error(error_log)
            continue

    return data_by_tag

def _get_top_data(topfile):
    """
    Helper method to retrieve and parse the nova topfile
    """
    topfile = 'salt://' + BASE_DIR_NOVA_PROFILES + os.sep + topfile;
    log.debug('caching top file...')
    topfile_cache_path = __salt__['cp.cache_file'](topfile)
    if not topfile_cache_path:
        log.error('Could not find top file %s', topfile)
        return None
    try:
        with open(topfile_cache_path) as handle:
            topdata = yaml.safe_load(handle)
    except Exception as exc:
        log.exception('Could not load topfile: {0}'.format(exc))
        return None

    if not isinstance(topdata, dict) or 'nova' not in topdata or \
            (not isinstance(topdata['nova'], dict)):
        log.exception('Nova topfile not formatted correctly')
        return None
    topdata = topdata['nova']
    ret = []
    for match, data in topdata.items():
        if __salt__['match.compound'](match):
            ret.extend(data)
    return ret

def _clean_up_results(results):
    """
    Helper function that cleans up the results by
    removing the keys with empty values, adding an error message if
    results is empty
    """
    for key in list(results.keys()):
        if not results[key]:
            results.pop(key)

    if not results:
        results['Messages'] = 'No audits matched this host in the specified profiles.'<|MERGE_RESOLUTION|>--- conflicted
+++ resolved
@@ -10,10 +10,6 @@
 import salt.loader
 import salt.utils
 
-<<<<<<< HEAD
-from hubblestack.utils.hubble_error import AuditCheckFailedError
-=======
->>>>>>> c5920c00
 from hubblestack.utils.hubble_error import AuditCheckVersionIncompatibleError
 from hubblestack.utils.hubble_error import AuditCheckValidationError
 
@@ -104,9 +100,6 @@
         verbose=None,
         show_compliance=None,
         labels=None):
-<<<<<<< HEAD
-
-=======
     """
     Top function that is called from hubble config file
     :param topfile:
@@ -115,7 +108,6 @@
     :param labels:
     :return:
     """
->>>>>>> c5920c00
     results = {}
     # Will be a combination of strings and single-item dicts. The strings
     # have no tag filters, so we'll treat them as tag filter '*'. If we sort
@@ -293,7 +285,6 @@
 
 
 def _is_audit_check_version_compatible(audit_check_id, audit_impl):
-<<<<<<< HEAD
     """
     Function to check if current hubble version matches with provided values
     :param audit_check_id:
@@ -315,29 +306,6 @@
     >1.0 AND <10.0 AND >=2.0. OR >=4.0 AND <=5.0 OR ==6.0
     >1
     """
-=======
-    """
-    Function to check if current hubble version matches with provided values
-    :param audit_check_id:
-    :param audit_data:
-    :return: boolean
-
-    Provided values expect string with operators AND and OR.
-    The precedence of AND is greater than OR and for a group of AND or OR, the order of evaluation is from left to right
-    Following are the valid comparison operators:
-    <,>,<=,>=,==,!=
-    The version value after comparison operators should be fixed string. No regex is allowed in this version.
-    If any character apart from the allowed values is passed to the provided values, then this function will throw the InvalidSyntax Error
-    Some valid string types
-    >3.0.0
-    <=4.0.0
-    >=2.0.0 OR != 4.1.2
-    >=1.0.0 AND <=9.1.2 OR >=0.1.1 AND <=0.9.9
-    >=2.0.0 AND >3.0.0 AND <=4.0.0 OR ==5.0.0
-    >1.0 AND <10.0 AND >=2.0. OR >=4.0 AND <=5.0 OR ==6.0
-    >1
-    """
->>>>>>> c5920c00
     log.debug("Current hubble version: %s" % __grains__['hubble_version'])
     current_version = version.parse(__grains__['hubble_version'])
     version_str = audit_impl['hubble_version'].upper()
@@ -381,7 +349,6 @@
     if 'module' not in audit_impl:
         log.error('Matched implementation does not have module mentioned, check_id: %s', audit_id)
         return False
-<<<<<<< HEAD
 
     return True
 
@@ -407,33 +374,6 @@
     for implementation in audit_data['implementations']:
         target = implementation['filter'].get('grains', '*')
 
-=======
-
-    return True
-
-def _get_matched_implementation(audit_check_id, audit_data, tags, labels):
-    log.debug('Getting matching implementation')
-
-    # check if label passed is matching with the check or not.
-    # If label is not matched, no need to fetch matched implementation
-    if labels:
-        check_labels = audit_data.get('labels', [])
-        if not set(labels).issubset(check_labels):
-            log.debug('Not executing audit_check: %s, user passed label: %s did not match audit labels: %s', audit_check_id, labels, check_labels)
-            return None
-
-    # check if tag passed matches with current check or not
-    # if tag is not matched, no need to fetch matched implementation
-    audit_check_tag = audit_data.get('tag', audit_check_id)
-    if not fnmatch.fnmatch(audit_check_tag, tags):
-        log.debug('Not executing audit_check: %s, user passed tag: %s did not match this audit tag: %s', audit_check_id, tags, audit_check_tag)
-        return None
-
-    # Lets look for matching implementation based on os.filter grain
-    for implementation in audit_data['implementations']:
-        target = implementation['filter'].get('grains', '*')
-
->>>>>>> c5920c00
         if __salt__['match.compound'](target):
             return implementation
 
