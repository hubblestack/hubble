--- conflicted
+++ resolved
@@ -55,37 +55,26 @@
     '''
     Run the set of queries represented by ``query_group`` from the
     configuration in the file query_file
-
     query_group
         Group of queries to run
-
     query_file
         salt:// file which will be parsed for osquery queries
-
     verbose
         Defaults to False. If set to True, more information (such as the query
         which was run) will be included in the result.
-
     CLI Examples:
-
     .. code_block:: bash
-
         salt '*' nebula.queries day
         salt '*' nebula.queries hour verbose=True
         salt '*' nebula.queries hour pillar_key=sec_osqueries
     '''
-<<<<<<< HEAD
     query_data = {}
-
-=======
     MAX_FILE_SIZE = 104857600
->>>>>>> eb9d6ff3
     if query_file is None:
         if salt.utils.is_windows():
             query_file = 'salt://hubblestack_nebula/hubblestack_nebula_win_queries.yaml'
         else:
             query_file = 'salt://hubblestack_nebula/hubblestack_nebula_queries.yaml'
-
     if not isinstance(query_file, list):
         query_file = [query_file]
 
@@ -107,7 +96,7 @@
                                            recursive_update=True,
                                            merge_lists=True)
 
-    if not salt.utils.which('osqueryi'):
+    if 'osquerybinpath' not in __grains__:
         if query_group == 'day':
             log.warning('osquery not installed on this host. Returning baseline data')
             # Match the formatting of normal osquery results. Not super
@@ -147,7 +136,7 @@
     if salt.utils.is_windows():
         win_version = __grains__['osfullname']
         if '2008' not in win_version and '2012' not in win_version and '2016' not in win_version:
-            log.error('osquery does not run on windows versions earlier than Server 2008')
+            log.error('osquery does not run on windows versions earlier than Server 2008 and Windows 7')
             if query_group == 'day':
                 ret = []
                 ret.append(
@@ -184,7 +173,7 @@
             'result': True,
         }
 
-        cmd = ['osqueryi', '--read_max', MAX_FILE_SIZE, '--json', query_sql]
+        cmd = [__grains__['osquerybinpath'], '--read_max', MAX_FILE_SIZE, '--json', query_sql]
         res = __salt__['cmd.run_all'](cmd)
         if res['retcode'] == 0:
             query_ret['data'] = json.loads(res['stdout'])
@@ -202,7 +191,34 @@
     if query_group == 'day' and report_version_with_day:
         ret.append(hubble_versions())
 
+    for r in ret:
+        for query_name, query_ret in r.iteritems():
+            for result in query_ret['data']:
+                for key, value in result.iteritems():
+                    if value.startswith('__JSONIFY__'):
+                        result[key] = json.loads(value[len('__JSONIFY__'):])
+
     return ret
+
+
+def fields(*args):
+    '''
+    Use config.get to retrieve custom data based on the keys in the `*args`
+    list.
+    Arguments:
+    *args
+        List of keys to retrieve
+    '''
+    ret = {}
+    for field in args:
+        ret['custom_{0}'.format(field)] = __salt__['config.get'](field)
+    # Return it as nebula data
+    if ret:
+        return [{'custom_fields': {
+                     'data': [ret],
+                     'result': True
+                }}]
+    return []
 
 
 def version():
