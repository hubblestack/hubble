# -*- encoding: utf-8 -*-

import logging
import os

<<<<<<< HEAD
from hubblestack.utils.hubble_error import AuditCheckValdiationError
=======
from hubblestack.utils.hubble_error import AuditCheckValidationError
from hubblestack.utils.hubble_error import AuditCheckFailedError
from salt.exceptions import CommandExecutionError
>>>>>>> 907c9fce

log = logging.getLogger(__name__)

def execute(check_id, audit_check):
    """Execute single check

    Arguments:
        check_id {str} -- Unique check id
        audit_check {str} -- Dictionary of an individual check implementation

    Returns:
        dict -- dictionary of result status and output

    Raises:
        AuditCheckFailedError -- In case of error

    Example for a check implementation in a profile:
check_unique_id:
  description: 'stat check'
  tag: 'ADOBE-01'
  implementations:
    - filter:
        grains: 'G@osfinger:CentOS*Linux-7'

      hubble_version: '>3 AND <7 AND <8'

      module: stat

      checks:
        - path: /etc/ssh/ssh_config1
          gid: 0
          group: root
          mode: 644
          uid: 0
          user: root
          allow_more_strict: true

It is checking for file on the given path and matches the permissions on it with given params.
    Mandatory parameters:
    path - file path
    gid - group id
    group - group name
    mode - file mode
    uid - user id
    user - user name
    """

    log.debug('Executing fdg module for check-id: %s' % (check_id))
    # check file presence
    if not os.path.isfile(audit_check['path']):
        if 'success_on_file_missing' in audit_check and audit_check['success_on_file_missing']:
            return {"result": True, "output": "File not present and success_on_file_missing flag is true"}
        else:
            return {"result": False, "failure_reason": "File not present"}

    # get stats
    stat_res = __salt__['file.stats'](audit_check['path'])

    error = {}

    # compare result
    if stat_res['gid'] != audit_check['gid']:
        error['gid'] = 'Expected: %s, got: %s' %(audit_check['gid'], stat_res['gid'])
    if stat_res['group'] != audit_check['group']:
        error['group'] = 'Expected: %s, got: %s' %(audit_check['group'], stat_res['group'])
    if stat_res['user'] != audit_check['user']:
        error['user'] = 'Expected: %s, got: %s' %(audit_check['user'], stat_res['user'])
    if stat_res['uid'] != audit_check['uid']:
        error['uid'] = 'Expected: %s, got: %s' %(audit_check['uid'], stat_res['uid'])
    
    # For mode check, complexity added by param: allow_more_strict
    allow_more_strict = 'allow_more_strict' in audit_check and audit_check['allow_more_strict']
    mode_result = _check_mode(str(audit_check['mode']), str(stat_res['mode'][1:]), allow_more_strict)
    if not mode_result:
        error['mode'] = 'Expected: %s, got: %s' %(audit_check['mode'], stat_res['mode'])

    if error:
        return {"result": False, "failure_reason": error}

    return {"result": True}

def get_filtered_params_to_log(check_id, audit_check):
    """For getting params to log, in non-verbose logging

    Arguments:
        check_id {str} -- Audit check id
        audit_check {dict} -- Single audit check for this module

    Returns:
        dict -- Dictionary of params to log
    """
    log.info('Getting filtered parameters to log for check-id: %s' %(check_id))
    return {
        "path": audit_check['path'],
        "gid": audit_check['gid'],
        "uid": audit_check['uid']
    }

def validate_params(check_id, audit_check):
    """Validate all mandatory params required for this module

    Arguments:
        check_id {str} -- Audit check id
        audit_check {dict} -- Single audit check for this module

    Raises:
        AuditCheckValidationError: For any validation error
    """
    log.info('Module: stat Start validating params for check-id: %s' %(check_id))

    mandatory_params = ['path', 'gid', 'group', 'mode', 'uid', 'user']
    error = {}
    for mandatory_param in mandatory_params:
        if mandatory_param not in audit_check:
            # collect all errors
            error[mandatory_param] = 'Mandatory parameter: "%s" not found for check-id: %s' %(mandatory_param, check_id)

    if error:
        raise AuditCheckValidationError(error)

    log.debug('Validatiion success for check-id: %s' %(check_id))


def _check_mode(max_permission, given_permission, allow_more_strict):
    """
    Checks whether a file's permission are equal to a given permission or more restrictive.
    Permission is a string of 3 digits [0-7]. 'given_permission' is the actual permission on file,
    'max_permission' is the expected permission on this file. Set 'allow_more_strict' to True,
    to allow more restrictive permissions as well. Example:

    _check_mode('644', '644', False)        returns         True
    _check_mode('644', '600', False)        returns         False
    _check_mode('644', '644', True)         returns         True
    _check_mode('644', '600', True)         returns         True
    _check_mode('644', '655', True)        returns         False

    """

    if given_permission == '0':
        return True

    if ((not allow_more_strict) or (max_permission == 'None')):
        return (max_permission == given_permission)

    if (_is_permission_in_limit(max_permission[0], given_permission[0]) and _is_permission_in_limit(max_permission[1], given_permission[1]) and _is_permission_in_limit(max_permission[2], given_permission[2])):
        return True

    return False


def _is_permission_in_limit(max_permission, given_permission):
    """
    Return true only if given_permission is not more lenient that max_permission. In other words, if
    r or w or x is present in given_permission but absent in max_permission, it should return False
    Takes input two integer values from 0 to 7.
    """
    max_permission = int(max_permission)
    given_permission = int(given_permission)
    allowed_r = False
    allowed_w = False
    allowed_x = False
    given_r = False
    given_w = False
    given_x = False

    if max_permission >= 4:
        allowed_r = True
        max_permission = max_permission - 4
    if max_permission >= 2:
        allowed_w = True
        max_permission = max_permission - 2
    if max_permission >= 1:
        allowed_x = True

    if given_permission >= 4:
        given_r = True
        given_permission = given_permission - 4
    if given_permission >= 2:
        given_w = True
        given_permission = given_permission - 2
    if given_permission >= 1:
        given_x = True

    if given_r and (not allowed_r):
        return False
    if given_w and (not allowed_w):
        return False
    if given_x and (not allowed_x):
        return False

    return True<|MERGE_RESOLUTION|>--- conflicted
+++ resolved
@@ -3,13 +3,7 @@
 import logging
 import os
 
-<<<<<<< HEAD
-from hubblestack.utils.hubble_error import AuditCheckValdiationError
-=======
 from hubblestack.utils.hubble_error import AuditCheckValidationError
-from hubblestack.utils.hubble_error import AuditCheckFailedError
-from salt.exceptions import CommandExecutionError
->>>>>>> 907c9fce
 
 log = logging.getLogger(__name__)
 
@@ -57,7 +51,7 @@
     user - user name
     """
 
-    log.debug('Executing fdg module for check-id: %s' % (check_id))
+    log.debug('Executing stat module for check-id: %s' % (check_id))
     # check file presence
     if not os.path.isfile(audit_check['path']):
         if 'success_on_file_missing' in audit_check and audit_check['success_on_file_missing']:
