--- conflicted
+++ resolved
@@ -90,22 +90,6 @@
 binaries = BINARIES
 
 def _patch_salt_grains_core_server_id():
-<<<<<<< HEAD
-    import subprocess
-    import salt.config # must import before salt.grains.core
-    import salt.grains.core
-    import sys
-
-    with open('pkg/salt.grains.core.patch', 'rb') as fh:
-        patch_data = fh.read()
-
-    process = subprocess.Popen(['patch',
-        '--forward', # ignore patches that appear reversed or already applied
-        '--batch',   # ask no questions
-        salt.grains.core.__file__],
-        stdin=subprocess.PIPE)
-    stdout, stderr = process.communicate(patch_data)
-=======
     import salt.config # must import before salt.grains.core
     import salt.grains.core
     import sys
@@ -114,7 +98,6 @@
     pset = patch.fromfile('pkg/salt.grains.core.patch')
     pset.items[0].target=salt.grains.core.__file__.encode()
     pset.apply()
->>>>>>> 6d87060e
     sys.stderr.write('patching complete\n')
 
 _patch_salt_grains_core_server_id()